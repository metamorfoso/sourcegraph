package fs

import (
	"encoding/json"
	"log"
	"os"
	"path/filepath"
	"strings"
	"sync"

	"github.com/kr/fs"
	"golang.org/x/net/context"

	"gopkg.in/inconshreveable/log15.v2"
	"src.sourcegraph.com/sourcegraph/go-sourcegraph/sourcegraph"
	"src.sourcegraph.com/sourcegraph/store"
)

// builds is a local FS-backed implementation of the Builds store. It stores
// Builds and BuildTasks in the filesystem (by default $SGPATH/buildstore, which
// can be re-configured via CLI flags).
//
// Builds are stored and identified uniquely by the combination of
// Repo + Build ID. A build is stored as a JSON-encoded structure in a
// file having the path <repo>/<build-id>. Tasks are stored as a
// JSON-encoded structure having the path:
// <repo>/<build-id>/tasks/<task-id> and are uniquely identifiable by
// a combination of the aforementioned variables.
//
// Queues are stored as indexes in JSON files at the root of the build filesystem.
// They do not store actual builds or tasks, only arrays of specs that point to
// the location of the actual tasks or builds that are enqueued.
//
// The Build FS is persistent both in terms of queue and data.
//
// TODO(sqs): Be clear about what concurrency guarantees we make.
type builds struct {
	mu sync.RWMutex // guards FS
}

var _ store.Builds = (*builds)(nil)

const buildQueueFilename = "queue-builds.json"

func (s *builds) Get(ctx context.Context, buildSpec sourcegraph.BuildSpec) (*sourcegraph.Build, error) {
	s.mu.RLock()
	defer s.mu.RUnlock()

	return s.get(ctx, buildSpec)
}

func (s *builds) get(ctx context.Context, buildSpec sourcegraph.BuildSpec) (*sourcegraph.Build, error) {
	return s.getFromPath(ctx, filepath.Join(dirForBuild(buildSpec), "build.json"))
}

func (s *builds) getFromPath(ctx context.Context, path string) (*sourcegraph.Build, error) {
	f, err := buildStoreVFS(ctx).Open(path)
	if err != nil {
		return nil, err
	}
	defer func() {
		var errors multiError
		err = errors.verify(f.Close(), err)
	}()
	var b sourcegraph.Build
	if err = json.NewDecoder(f).Decode(&b); err != nil {
		return nil, err
	}
	return &b, nil
}

func (s *builds) List(ctx context.Context, opt *sourcegraph.BuildListOptions) ([]*sourcegraph.Build, error) {
	s.mu.RLock()
	defer s.mu.RUnlock()

	if opt == nil {
		opt = &sourcegraph.BuildListOptions{}
	}

	log15.Debug("Listing builds", "pkg", "server/internal/store/fs", "Repo", opt.Repo, "CommitID", opt.CommitID)

	// selectFn returns true if the build matches the filters.
	selectFn := func(b *sourcegraph.Build) bool {
		if b.ID == 0 {
			// Omit legacy builds from prior to the migration to
			// numeric build IDs. This can be removed in a future
			// version.
			return false
		}
		return (!opt.Queued || (b.Queue && b.StartedAt == nil)) &&
			(!opt.Active || (b.StartedAt != nil && b.EndedAt == nil)) &&
			(!opt.Ended || b.EndedAt != nil) &&
			(!opt.Succeeded || b.Success) &&
			(!opt.Failed || b.Failure) &&
			(!opt.Purged || b.Purged) &&
			(opt.Repo == "" || b.Repo == opt.Repo) &&
			(opt.CommitID == "" || b.CommitID == opt.CommitID)
	}

	var builds []*sourcegraph.Build
	if opt.Repo != "" && opt.CommitID != "" {
		// Fastpath: consult index instead of iterating and
		// filtering over all.
		var err error
		builds, err = s.listBuildsIndexed(ctx, opt.Repo, opt.CommitID, selectFn)
		if err != nil {
			return nil, err
		}
	} else {
		var err error
		builds, err = s.listBuildsWalkFS(ctx, opt, selectFn)
		if err != nil {
			return nil, err
		}
	}

	builds = store.SortAndPaginateBuilds(builds, opt)
	return builds, nil
}

func (s *builds) listBuildsIndexed(ctx context.Context, repo, commitID string, selectFn func(*sourcegraph.Build) bool) ([]*sourcegraph.Build, error) {
	buildIdx, err := getRepoBuildIndex(ctx, repo)
	if err != nil {
		if os.IsNotExist(err) {
			err = nil
		}
		return nil, err
	}

	var builds []*sourcegraph.Build
	for _, bs := range buildIdx[commitID] {
		b, err := s.get(ctx, bs)
		if os.IsNotExist(err) {
			continue
		} else if err != nil {
			return nil, err
		}
		if selectFn(b) {
			builds = append(builds, b)
		}
	}
	return builds, nil
}

func (s *builds) listBuildsWalkFS(ctx context.Context, opt *sourcegraph.BuildListOptions, selectFn func(*sourcegraph.Build) bool) ([]*sourcegraph.Build, error) {
	root := "."
	if opt.Repo != "" {
		root = filepath.Join(root, opt.Repo)
	}

	var builds []*sourcegraph.Build

	w := fs.WalkFS(root, buildStoreVFS(ctx))
	for w.Step() {
		if w.Err() != nil {
			break
		}
		if w.Stat().IsDir() {
			// do not descend into tasks
			// TODO(gbbr): This will potentially cause a repo called "tasks" to be ignored
			if w.Stat().Name() == "tasks" {
				w.SkipDir()
			}
			continue
		}

		if strings.HasPrefix(filepath.Base(w.Path()), ".") {
			continue
		}
		if name := w.Stat().Name(); name == buildsCommitIDIndexFilename || name == "builds-index.json" || name == buildQueueFilename {
			continue
		}

		b, err := s.getFromPath(ctx, w.Path())
		if err != nil {
			log.Printf("error reading build file %s: %s", w.Path(), err)
			continue
		}
		if selectFn(b) {
			builds = append(builds, b)
		}
	}
	if err := w.Err(); err != nil && !os.IsNotExist(err) {
		return nil, err
	}
	return builds, nil
}

func (s *builds) GetFirstInCommitOrder(ctx context.Context, repo string, commitIDs []string, successfulOnly bool) (build *sourcegraph.Build, nth int, err error) {
	log15.Debug("Finding first built commit in order", "pkg", "server/internal/store/fs", "repo", repo, "commit order", commitIDs, "successfulOnly", successfulOnly)

	// TODO(gbbr): Get only commits in parameter, not all for the repo.
	buildIdx, err := getRepoBuildIndex(ctx, repo)
	if err != nil {
		return nil, 0, err
	}
	for i, commitID := range commitIDs {
		var builds []*sourcegraph.Build
		for _, bs := range buildIdx[commitID] {
			b, err := s.get(ctx, bs)
			if os.IsNotExist(err) {
				continue
			} else if err != nil {
				return nil, 0, err
			}
			builds = append(builds, b)
		}

		// Need to get the most recently started of all builds
		// that exist for this commit ID.
		store.SortAndPaginateBuilds(builds, &sourcegraph.BuildListOptions{
			Sort: "started_at", Direction: "desc",
			ListOptions: sourcegraph.ListOptions{PerPage: int32(len(builds))}, // ensure no page truncation occurs
		})
		for _, b := range builds {
			if !successfulOnly || b.Success {
				log15.Debug("Found first built commit in order", "pkg", "server/internal/store/fs", "repo", repo, "commitID", commitID, "nth", i, "successfulOnly", successfulOnly)
				return b, i, nil
			}
		}
	}
	log15.Debug("Found no built commits in commit order", "pkg", "server/internal/store/fs", "repo", repo, "commitIDs", commitIDs, "successfulOnly", successfulOnly)
	return nil, -1, nil
}

func (s *builds) Create(ctx context.Context, newBuild *sourcegraph.Build) (*sourcegraph.Build, error) {
	s.mu.Lock()
	defer s.mu.Unlock()

	b := *newBuild // copy
	if err := s.createAndUpdateIndex(ctx, &b); err != nil {
		return nil, err
	}

	return &b, nil
}

// This operation as a whole is non-atomic, meaning that in very rare scenarios
// where a build file is successfully created but the queue might not be updated
// for whatever reason (errors or server crashes), it is possible for the build
// to show up in the list as "Queued" even though it is not part of the actual
// queue.
func (s *builds) create(ctx context.Context, b *sourcegraph.Build) error {
	f, err := createBuildFile(ctx, b)
	if err != nil {
		return err
	}
	defer func() {
		var errors multiError
		if err != nil {
			errors.verify(buildStoreVFS(ctx).Remove(dirForBuild(b.Spec())))
		}
		err = errors.verify(f.Close(), err)
	}()
	if err = json.NewEncoder(f).Encode(b); err != nil {
		return err
	}
	if b.StartedAt == nil && b.BuildConfig.Queue {
		if err = createBuildQueueEntry(ctx, *b); err != nil {
			return err
		}
	}
	return nil
}

func (s *builds) createAndUpdateIndex(ctx context.Context, b *sourcegraph.Build) error {
	if err := s.create(ctx, b); err != nil {
		return err
	}
	if err := updateRepoBuildCommitIDIndex(ctx, b.Spec(), b.CommitID); err != nil {
		return err
	}
	return nil
}

func (s *builds) Update(ctx context.Context, spec sourcegraph.BuildSpec, info sourcegraph.BuildUpdate) error {
	s.mu.RLock()
	defer s.mu.RUnlock()

	b, err := s.get(ctx, spec)
	if err != nil {
		return err
	}

	if info.StartedAt != nil {
		b.StartedAt = info.StartedAt
	}
	if info.EndedAt != nil {
		b.EndedAt = info.EndedAt
	}
	if info.HeartbeatAt != nil {
		b.HeartbeatAt = info.HeartbeatAt
	}
	b.Host = info.Host
	b.Purged = info.Purged
	b.Success = info.Success
	b.Failure = info.Failure
	b.Priority = info.Priority
	b.Killed = info.Killed
	b.BuilderConfig = info.BuilderConfig

	return s.create(ctx, b)
}

func (s *builds) DequeueNext(ctx context.Context) (*sourcegraph.Build, error) {
	s.mu.RLock()
	defer s.mu.RUnlock()

	var queue []sourcegraph.BuildSpec
	if err := getQueue(ctx, buildQueueFilename, &queue); err != nil {
		return nil, err
	}
	if len(queue) == 0 {
		return nil, nil
	}
	var first sourcegraph.BuildSpec
	first, queue = queue[0], queue[1:]
	if err := replaceQueue(ctx, buildQueueFilename, queue); err != nil {
		return nil, err
	}

	return s.get(ctx, first)
}

func (s *builds) CreateTasks(ctx context.Context, tasks []*sourcegraph.BuildTask) ([]*sourcegraph.BuildTask, error) {
	s.mu.Lock()
	defer s.mu.Unlock()

	for _, task := range tasks {
		if err := s.updateTask(ctx, task); err != nil {
			return nil, err
		}
	}
	return tasks, nil
}

// updateTask updates or creates a task.
//
// This operation as a whole is non-atomic, meaning that in very rare scenarios
// where a build file is successfully created but the queue might not be updated
// for whatever reason (errors or server crashes), it is possible for the build
// to show up in the list as "Queued" even though it is not part of the actual
// queue.
func (s *builds) updateTask(ctx context.Context, task *sourcegraph.BuildTask) error {
	f, err := createTaskFile(ctx, task)
	if err != nil {
		return err
	}
	defer func() {
		var errors multiError
		if err != nil {
			errors.verify(buildStoreVFS(ctx).Remove(filenameForTask(task.Spec())))
		}
		err = errors.verify(f.Close(), err)
	}()
	if err = json.NewEncoder(f).Encode(task); err != nil {
		return err
	}
	return nil
}

func (s *builds) UpdateTask(ctx context.Context, taskSpec sourcegraph.TaskSpec, info sourcegraph.TaskUpdate) error {
	s.mu.RLock()
	defer s.mu.RUnlock()

	t, err := s.getTask(ctx, taskSpec)
	if err != nil {
		return err
	}

	if info.StartedAt != nil {
		t.StartedAt = info.StartedAt
	}
	if info.EndedAt != nil {
		t.EndedAt = info.EndedAt
	}
	if info.Success {
		t.Success = true
	}
	if info.Failure {
		t.Failure = true
	}
	if info.Skipped {
		t.Skipped = true
	}
	if info.Warnings {
		t.Warnings = true
	}

	return s.updateTask(ctx, t)
}

<<<<<<< HEAD
func (s *Builds) ListBuildTasks(ctx context.Context, buildSpec sourcegraph.BuildSpec, opt *sourcegraph.BuildTaskListOptions) ([]*sourcegraph.BuildTask, error) {
=======
type byTaskID []*sourcegraph.BuildTask

func (s byTaskID) Len() int           { return len(s) }
func (s byTaskID) Less(i, j int) bool { return s[i].ID < s[j].ID }
func (s byTaskID) Swap(i, j int)      { s[i], s[j] = s[j], s[i] }

func (s *builds) ListBuildTasks(ctx context.Context, buildSpec sourcegraph.BuildSpec, opt *sourcegraph.BuildTaskListOptions) ([]*sourcegraph.BuildTask, error) {
>>>>>>> b29797e9
	s.mu.RLock()
	defer s.mu.RUnlock()

	tasks := make([]*sourcegraph.BuildTask, 0)
	root := filepath.Join(dirForBuild(buildSpec), "tasks")
	// if the directory does not exist, there are no tasks
	w := fs.WalkFS(root, buildStoreVFS(ctx))
	for w.Step() {
		if w.Err() != nil {
			break
		}
		if w.Stat().IsDir() {
			continue
		}
		f, err := buildStoreVFS(ctx).Open(w.Path())
		if err != nil {
			return nil, err
		}
		t := new(sourcegraph.BuildTask)
		err = json.NewDecoder(f).Decode(t)
		f.Close()
		if err != nil {
			return nil, err
		}
		tasks = append(tasks, t)
	}
	if err := w.Err(); err != nil && !os.IsNotExist(err) {
		return nil, err
	}

	tasks = store.SortAndPaginateTasks(tasks, opt)
	return tasks, nil
}

func (s *builds) GetTask(ctx context.Context, taskSpec sourcegraph.TaskSpec) (*sourcegraph.BuildTask, error) {
	s.mu.RLock()
	defer s.mu.RUnlock()

	return s.getTask(ctx, taskSpec)
}

func (s *builds) getTask(ctx context.Context, taskSpec sourcegraph.TaskSpec) (*sourcegraph.BuildTask, error) {
	f, err := buildStoreVFS(ctx).Open(filenameForTask(taskSpec))
	if err != nil {
		return nil, err
	}
	defer func() {
		var errors multiError
		err = errors.verify(f.Close(), err)
	}()
	var t sourcegraph.BuildTask
	if err = json.NewDecoder(f).Decode(&t); err != nil {
		return nil, err
	}
	return &t, nil
}

// multiError collects a slice of errors and implements the error interface.
type multiError struct{ Errs []error }

func (e multiError) Error() string {
	switch len(e.Errs) {
	case 0:
		return "<nil>"
	case 1:
		return e.Errs[0].Error()
	default:
		errors := "multiple errors: "
		for k, err := range e.Errs {
			errors += err.Error()
			if k < len(e.Errs)-1 {
				errors += ", "
			}
		}
		return errors
	}
}

// err returns different values based on the state of the collection.
// If empty, it returns nil. If it contains one error, it returns it,
// otherwise it returns itself.
func (e multiError) err() error {
	switch len(e.Errs) {
	case 0:
		return nil
	case 1:
		return e.Errs[0]
	default:
		return e
	}
}

// verify validates the passed error, and if it is non-nil it adds it to the
// collection, returning the resulting error
func (e *multiError) verify(errs ...error) error {
	if e.Errs == nil {
		e.Errs = make([]error, 0, len(errs))
	}
	for _, err := range errs {
		if err == nil {
			continue
		}
		e.Errs = append(e.Errs, err)
	}
	return e.err()
}<|MERGE_RESOLUTION|>--- conflicted
+++ resolved
@@ -390,17 +390,7 @@
 	return s.updateTask(ctx, t)
 }
 
-<<<<<<< HEAD
-func (s *Builds) ListBuildTasks(ctx context.Context, buildSpec sourcegraph.BuildSpec, opt *sourcegraph.BuildTaskListOptions) ([]*sourcegraph.BuildTask, error) {
-=======
-type byTaskID []*sourcegraph.BuildTask
-
-func (s byTaskID) Len() int           { return len(s) }
-func (s byTaskID) Less(i, j int) bool { return s[i].ID < s[j].ID }
-func (s byTaskID) Swap(i, j int)      { s[i], s[j] = s[j], s[i] }
-
 func (s *builds) ListBuildTasks(ctx context.Context, buildSpec sourcegraph.BuildSpec, opt *sourcegraph.BuildTaskListOptions) ([]*sourcegraph.BuildTask, error) {
->>>>>>> b29797e9
 	s.mu.RLock()
 	defer s.mu.RUnlock()
 
